// SPDX-License-Identifier: MIT
pragma solidity 0.6.12;

import "@openzeppelin/contracts/access/AccessControl.sol";
import "@openzeppelin/contracts/math/Math.sol";
import "@openzeppelin/contracts/math/SafeMath.sol";
import "@openzeppelin/contracts/token/ERC20/IERC20.sol";
import "@openzeppelin/contracts/token/ERC20/SafeERC20.sol";

import "@bancor/token-governance/contracts/ITokenGovernance.sol";
import "@bancor/contracts-solidity/solidity/contracts/utility/ContractRegistryClient.sol";
import "@bancor/contracts-solidity/solidity/contracts/utility/Utils.sol";
import "@bancor/contracts-solidity/solidity/contracts/utility/Time.sol";
import "@bancor/contracts-solidity/solidity/contracts/utility/interfaces/ICheckpointStore.sol";
import "@bancor/contracts-solidity/solidity/contracts/liquidity-protection/interfaces/ILiquidityProtection.sol";
import "@bancor/contracts-solidity/solidity/contracts/liquidity-protection/interfaces/ILiquidityProtectionEventsSubscriber.sol";

import "./IStakingRewardsStore.sol";

/**
 * @dev This contract manages the distribution of the staking rewards
 */
contract StakingRewards is ILiquidityProtectionEventsSubscriber, AccessControl, Time, Utils, ContractRegistryClient {
    using SafeMath for uint256;
    using SafeERC20 for IERC20;

    // the role is used to globally govern the contract and its governing roles.
    bytes32 public constant ROLE_SUPERVISOR = keccak256("ROLE_SUPERVISOR");

    // the roles is used to restrict who is allowed to publish liquidity protection events.
    bytes32 public constant ROLE_PUBLISHER = keccak256("ROLE_PUBLISHER");

    uint32 private constant PPM_RESOLUTION = 1000000;

    // the weekly 25% increase of the rewards multiplier (in units of PPM).
    uint32 private constant MULTIPLIER_INCREMENT = PPM_RESOLUTION / 4;

    // the maximum weekly 200% rewards multiplier (in units of PPM).
    uint32 private constant MAX_MULTIPLIER = PPM_RESOLUTION + MULTIPLIER_INCREMENT * 4;

    // since we will be dividing by the total amount of protected tokens in units of wei, we can encounter cases
    // where the total amount in the denominator is higher than the product of the rewards rate and staking duration. In
    // order to avoid this imprecision, we will amplify the reward rate by the units amount.
    uint256 private constant REWARD_RATE_FACTOR = 1e18;

    uint256 private constant MAX_UINT256 = uint256(-1);

    // the staking rewards settings.
    IStakingRewardsStore private immutable _store;

    // the permissioned wrapper around the network token which should allow this contract to mint staking rewards.
    ITokenGovernance private immutable _networkTokenGovernance;

    // the address of the network token.
    IERC20 private immutable _networkToken;

    // the checkpoint store recording last protected position removal times.
    ICheckpointStore private immutable _lastRemoveTimes;

    /**
     * @dev triggered when pending rewards are being claimed
     *
     * @param provider the owner of the liquidity
     * @param amount the total rewards amount
     */
    event RewardsClaimed(address indexed provider, uint256 amount);

    /**
     * @dev triggered when pending rewards are being staked in a pool
     *
     * @param provider the owner of the liquidity
     * @param poolToken the pool token representing the rewards pool
     * @param amount the reward amount
     * @param newId the ID of the new position
     */
    event RewardsStaked(address indexed provider, IDSToken indexed poolToken, uint256 amount, uint256 indexed newId);

    /**
     * @dev initializes a new StakingRewards contract
     *
     * @param store the staking rewards store
     * @param networkTokenGovernance the permissioned wrapper around the network token
     * @param lastRemoveTimes the checkpoint store recording last protected position removal times
     * @param registry address of a contract registry contract
     */
    constructor(
        IStakingRewardsStore store,
        ITokenGovernance networkTokenGovernance,
        ICheckpointStore lastRemoveTimes,
        IContractRegistry registry
    )
        public
        validAddress(address(store))
        validAddress(address(networkTokenGovernance))
        validAddress(address(lastRemoveTimes))
        ContractRegistryClient(registry)
    {
        _store = store;
        _networkTokenGovernance = networkTokenGovernance;
        _networkToken = networkTokenGovernance.token();
        _lastRemoveTimes = lastRemoveTimes;

        // set up administrative roles.
        _setRoleAdmin(ROLE_SUPERVISOR, ROLE_SUPERVISOR);
        _setRoleAdmin(ROLE_PUBLISHER, ROLE_SUPERVISOR);

        // allow the deployer to initially govern the contract.
        _setupRole(ROLE_SUPERVISOR, _msgSender());
    }

    modifier onlyPublisher() {
        _onlyPublisher();
        _;
    }

    function _onlyPublisher() internal view {
        require(hasRole(ROLE_PUBLISHER, msg.sender), "ERR_ACCESS_DENIED");
    }

    /**
     * @dev liquidity provision notification callback. The callback should be called *before* the liquidity is added in
     * the LP contract.
     *
     * @param provider the owner of the liquidity
     * @param poolAnchor the pool token representing the rewards pool
     * @param reserveToken the reserve token of the added liquidity
     */
    function onAddingLiquidity(
        address provider,
        IConverterAnchor poolAnchor,
        IERC20 reserveToken,
        uint256, /* poolAmount */
        uint256 /* reserveAmount */
    ) external override onlyPublisher validExternalAddress(provider) {
        if (!_store.isReserveParticipating(IDSToken(address(poolAnchor)), reserveToken)) {
            return;
        }

        updateRewards(provider, IDSToken(address(poolAnchor)), reserveToken, liquidityProtectionStats());
    }

    /**
     * @dev liquidity removal callback. The callback must be called *before* the liquidity is removed in the LP
     * contract
     *
     * @param provider the owner of the liquidity
     * @param poolAnchor the pool token representing the rewards pool
     * @param reserveToken the reserve token of the removed liquidity
     */
    function onRemovingLiquidity(
        uint256, /* id */
        address provider,
        IConverterAnchor poolAnchor,
        IERC20 reserveToken,
        uint256, /* poolAmount */
        uint256 /* reserveAmount */
    ) external override onlyPublisher validExternalAddress(provider) {
        if (!_store.isReserveParticipating(IDSToken(address(poolAnchor)), reserveToken)) {
            return;
        }

        ILiquidityProtectionStats lpStats = liquidityProtectionStats();

        // make sure that all pending rewards are properly stored for future claims, with retroactive rewards
        // multipliers.
        storeRewards(provider, lpStats.providerPools(provider), lpStats);
    }

    /**
     * @dev returns the staking rewards store
     *
     * @return the staking rewards store
     */
    function store() external view returns (IStakingRewardsStore) {
        return _store;
    }

    /**
     * @dev returns the network token governance
     *
     * @return the network token governance
     */
    function networkTokenGovernance() external view returns (ITokenGovernance) {
        return _networkTokenGovernance;
    }

    /**
     * @dev returns the last remove times
     *
     * @return the last remove times
     */
    function lastRemoveTimes() external view returns (ICheckpointStore) {
        return _lastRemoveTimes;
    }

    /**
     * @dev returns specific provider's pending rewards for all participating pools
     *
     * @param provider the owner of the liquidity
     *
     * @return all pending rewards
     */
    function pendingRewards(address provider) external view returns (uint256) {
        return pendingRewards(provider, liquidityProtectionStats());
    }

    /**
     * @dev returns specific provider's pending rewards for a specific participating pool/reserve
     *
     * @param provider the owner of the liquidity
     * @param poolToken the pool token representing the new rewards pool
     * @param reserveToken the reserve token representing the liquidity in the pool
     *
     * @return all pending rewards
     */
    function pendingReserveRewards(
        address provider,
        IDSToken poolToken,
        IERC20 reserveToken
    ) external view returns (uint256) {
        PoolProgram memory program = poolProgram(poolToken);

        return pendingRewards(provider, poolToken, reserveToken, program, liquidityProtectionStats());
    }

    /**
     * @dev returns specific provider's pending rewards for all participating pools
     *
     * @param provider the owner of the liquidity
     * @param lpStats liquidity protection statistics store
     *
     * @return all pending rewards
     */
    function pendingRewards(address provider, ILiquidityProtectionStats lpStats) private view returns (uint256) {
        return pendingRewards(provider, lpStats.providerPools(provider), lpStats);
    }

    /**
     * @dev returns specific provider's pending rewards for a specific list of participating pools
     *
     * @param provider the owner of the liquidity
     * @param poolTokens the list of participating pools to query
     * @param lpStats liquidity protection statistics store
     *
     * @return all pending rewards
     */
    function pendingRewards(
        address provider,
        IDSToken[] memory poolTokens,
        ILiquidityProtectionStats lpStats
    ) private view returns (uint256) {
        uint256 reward = 0;

        uint256 length = poolTokens.length;
        for (uint256 i = 0; i < length; ++i) {
            uint256 poolReward = pendingRewards(provider, poolTokens[i], lpStats);
            reward = reward.add(poolReward);
        }

        return reward;
    }

    /**
     * @dev returns specific provider's pending rewards for a specific pool
     *
     * @param provider the owner of the liquidity
     * @param poolToken the pool to query
     * @param lpStats liquidity protection statistics store
     *
     * @return reward all pending rewards
     */
    function pendingRewards(
        address provider,
        IDSToken poolToken,
        ILiquidityProtectionStats lpStats
    ) private view returns (uint256) {
        uint256 reward = 0;
        PoolProgram memory program = poolProgram(poolToken);

        for (uint256 i = 0; i < program.reserveTokens.length; ++i) {
            uint256 reserveReward = pendingRewards(provider, poolToken, program.reserveTokens[i], program, lpStats);
            reward = reward.add(reserveReward);
        }

        return reward;
    }

    /**
     * @dev returns specific provider's pending rewards for a specific pool/reserve
     *
     * @param provider the owner of the liquidity
     * @param poolToken the pool to query
     * @param reserveToken the reserve token representing the liquidity in the pool
     * @param program the pool program info
     * @param lpStats liquidity protection statistics store
     *
     * @return reward all pending rewards
     */

    function pendingRewards(
        address provider,
        IDSToken poolToken,
        IERC20 reserveToken,
        PoolProgram memory program,
        ILiquidityProtectionStats lpStats
    ) private view returns (uint256) {
        // calculate the new reward rate per-token
        PoolRewards memory poolRewardsData = poolRewards(poolToken, reserveToken);

        // rewardPerToken must be calculated with the previous value of lastUpdateTime.
        poolRewardsData.rewardPerToken = rewardPerToken(poolToken, reserveToken, poolRewardsData, program, lpStats);
        poolRewardsData.lastUpdateTime = Math.min(time(), program.endTime);

        // update provider's rewards with the newly claimable base rewards and the new reward rate per-token.
        ProviderRewards memory providerRewards = providerRewards(provider, poolToken, reserveToken);

        // if this is the first liquidity provision - set the effective staking time to the current time.
        if (
            providerRewards.effectiveStakingTime == 0 &&
            lpStats.totalProviderAmount(provider, poolToken, reserveToken) == 0
        ) {
            providerRewards.effectiveStakingTime = time();
        }

        // pendingBaseRewards must be calculated with the previous value of providerRewards.rewardPerToken.
        providerRewards.pendingBaseRewards = providerRewards.pendingBaseRewards.add(
            baseRewards(provider, poolToken, reserveToken, poolRewardsData, providerRewards, program, lpStats)
        );
        providerRewards.rewardPerToken = poolRewardsData.rewardPerToken;

        // get full rewards and the respective rewards multiplier.
        (uint256 fullReward, ) =
            fullRewards(provider, poolToken, reserveToken, poolRewardsData, providerRewards, program, lpStats);

        return fullReward;
    }

    /**
     * @dev claims specific provider's pending rewards for a specific list of participating pools
     *
     * @param provider the owner of the liquidity
     * @param poolTokens the list of participating pools to query
     * @param maxAmount an optional bound on the rewards to claim (when partial claiming is required)
     * @param lpStats liquidity protection statistics store
     * @param resetStakingTime true to reset the effective staking time, false to keep it as is
     *
     * @return all pending rewards
     */
    function claimPendingRewards(
        address provider,
        IDSToken[] memory poolTokens,
        uint256 maxAmount,
        ILiquidityProtectionStats lpStats,
        bool resetStakingTime
    ) private returns (uint256) {
        uint256 reward = 0;

        uint256 length = poolTokens.length;
        for (uint256 i = 0; i < length && maxAmount > 0; ++i) {
            uint256 poolReward = claimPendingRewards(provider, poolTokens[i], maxAmount, lpStats, resetStakingTime);
            reward = reward.add(poolReward);

            if (maxAmount != MAX_UINT256) {
                maxAmount = maxAmount.sub(poolReward);
            }
        }

        return reward;
    }

    /**
     * @dev claims specific provider's pending rewards for a specific pool
     *
     * @param provider the owner of the liquidity
     * @param poolToken the pool to query
     * @param maxAmount an optional bound on the rewards to claim (when partial claiming is required)
     * @param lpStats liquidity protection statistics store
     * @param resetStakingTime true to reset the effective staking time, false to keep it as is
     *
     * @return reward all pending rewards
     */
    function claimPendingRewards(
        address provider,
        IDSToken poolToken,
        uint256 maxAmount,
        ILiquidityProtectionStats lpStats,
        bool resetStakingTime
    ) private returns (uint256) {
        uint256 reward = 0;
        PoolProgram memory program = poolProgram(poolToken);

        for (uint256 i = 0; i < program.reserveTokens.length && maxAmount > 0; ++i) {
            uint256 reserveReward =
                claimPendingRewards(
                    provider,
                    poolToken,
                    program.reserveTokens[i],
                    program,
                    maxAmount,
                    lpStats,
                    resetStakingTime
                );
            reward = reward.add(reserveReward);

            if (maxAmount != MAX_UINT256) {
                maxAmount = maxAmount.sub(reserveReward);
            }
        }

        return reward;
    }

    /**
     * @dev claims specific provider's pending rewards for a specific pool/reserve
     *
     * @param provider the owner of the liquidity
     * @param poolToken the pool to query
     * @param reserveToken the reserve token representing the liquidity in the pool
     * @param program the pool program info
     * @param maxAmount an optional bound on the rewards to claim (when partial claiming is required)
     * @param lpStats liquidity protection statistics store
     * @param resetStakingTime true to reset the effective staking time, false to keep it as is
     *
     * @return reward all pending rewards
     */

    function claimPendingRewards(
        address provider,
        IDSToken poolToken,
        IERC20 reserveToken,
        PoolProgram memory program,
        uint256 maxAmount,
        ILiquidityProtectionStats lpStats,
        bool resetStakingTime
    ) private returns (uint256) {
        // update all provider's pending rewards, in order to apply retroactive reward multipliers.
        (PoolRewards memory poolRewardsData, ProviderRewards memory providerRewards) =
            updateRewards(provider, poolToken, reserveToken, lpStats);

        // get full rewards and the respective rewards multiplier.
        (uint256 fullReward, uint32 multiplier) =
            fullRewards(provider, poolToken, reserveToken, poolRewardsData, providerRewards, program, lpStats);

        // mark any debt as repaid.
        providerRewards.baseRewardsDebt = 0;
        providerRewards.baseRewardsDebtMultiplier = 0;

        if (maxAmount != MAX_UINT256) {
            if (fullReward > maxAmount) {
                // get the amount of the actual base rewards that were claimed.
                if (multiplier == PPM_RESOLUTION) {
                    providerRewards.baseRewardsDebt = fullReward.sub(maxAmount);
                } else {
                    providerRewards.baseRewardsDebt = fullReward.sub(maxAmount).mul(PPM_RESOLUTION).div(multiplier);
                }

                // store the current multiplier for future retroactive rewards correction.
                providerRewards.baseRewardsDebtMultiplier = multiplier;

                // grant only maxAmount rewards.
                fullReward = maxAmount;

                maxAmount = 0;
            } else {
                maxAmount = maxAmount.sub(fullReward);
            }
        }

        // update pool rewards data total claimed rewards.
        _store.updatePoolRewardsData(
            poolToken,
            reserveToken,
            poolRewardsData.lastUpdateTime,
            poolRewardsData.rewardPerToken,
            poolRewardsData.totalClaimedRewards.add(fullReward)
        );

        // update provider rewards data with the remaining pending rewards and if needed, set the effective
        // staking time to the timestamp of the current block.
        _store.updateProviderRewardsData(
            provider,
            poolToken,
            reserveToken,
            providerRewards.rewardPerToken,
            0,
            providerRewards.totalClaimedRewards.add(fullReward),
            resetStakingTime ? time() : providerRewards.effectiveStakingTime,
            providerRewards.baseRewardsDebt,
            providerRewards.baseRewardsDebtMultiplier
        );

        return fullReward;
    }

    /**
     * @dev returns the current rewards multiplier for a provider in a given pool
     *
     * @param provider the owner of the liquidity
     * @param poolToken the pool to query
     * @param reserveToken the reserve token representing the liquidity in the pool
     *
     * @return rewards multiplier
     */
    function rewardsMultiplier(
        address provider,
        IDSToken poolToken,
<<<<<<< HEAD
        IERC20 reserveToken
=======
        IERC20Token reserveToken
>>>>>>> ef721205
    ) external view returns (uint32) {
        ProviderRewards memory providerRewards = providerRewards(provider, poolToken, reserveToken);
        PoolProgram memory program = poolProgram(poolToken);
        return rewardsMultiplier(provider, providerRewards.effectiveStakingTime, program);
    }

    /**
     * @dev returns specific provider's total claimed rewards from all participating pools
     *
     * @param provider the owner of the liquidity
     *
     * @return total claimed rewards from all participating pools
     */
    function totalClaimedRewards(address provider) external view returns (uint256) {
        uint256 totalRewards = 0;

        ILiquidityProtectionStats lpStats = liquidityProtectionStats();
        IDSToken[] memory poolTokens = lpStats.providerPools(provider);

        for (uint256 i = 0; i < poolTokens.length; ++i) {
            IDSToken poolToken = poolTokens[i];
            PoolProgram memory program = poolProgram(poolToken);

            for (uint256 j = 0; j < program.reserveTokens.length; ++j) {
                IERC20 reserveToken = program.reserveTokens[j];

                ProviderRewards memory providerRewards = providerRewards(provider, poolToken, reserveToken);

                totalRewards = totalRewards.add(providerRewards.totalClaimedRewards);
            }
        }

        return totalRewards;
    }

    /**
     * @dev claims pending rewards from all participating pools
     *
     * @return all claimed rewards
     */
    function claimRewards() external returns (uint256) {
        return claimRewards(msg.sender, liquidityProtectionStats());
    }

    /**
     * @dev claims specific provider's pending rewards from all participating pools
     *
     * @param provider the owner of the liquidity
     * @param lpStats liquidity protection statistics store
     *
     * @return all claimed rewards
     */
    function claimRewards(address provider, ILiquidityProtectionStats lpStats) private returns (uint256) {
        return claimRewards(provider, lpStats.providerPools(provider), MAX_UINT256, lpStats);
    }

    /**
     * @dev claims specific provider's pending rewards for a specific list of participating pools
     *
     * @param provider the owner of the liquidity
     * @param poolTokens the list of participating pools to query
     * @param maxAmount an optional cap on the rewards to claim
     * @param lpStats liquidity protection statistics store
     *
     * @return all pending rewards
     */
    function claimRewards(
        address provider,
        IDSToken[] memory poolTokens,
        uint256 maxAmount,
        ILiquidityProtectionStats lpStats
    ) private returns (uint256) {
        uint256 amount = claimPendingRewards(provider, poolTokens, maxAmount, lpStats, true);
        if (amount == 0) {
            return amount;
        }

        // make sure to update the last claim time so that it'll be taken into effect when calculating the next rewards
        // multiplier.
        _store.updateProviderLastClaimTime(provider);

        // mint the reward tokens directly to the provider.
        _networkTokenGovernance.mint(provider, amount);

        emit RewardsClaimed(provider, amount);

        return amount;
    }

    /**
     * @dev stakes specific pending rewards from all participating pools
     *
     * @param maxAmount an optional cap on the rewards to stake
     * @param poolToken the pool token representing the new rewards pool

     * @return all staked rewards and the ID of the new position
     */
    function stakeRewards(uint256 maxAmount, IDSToken poolToken) external returns (uint256, uint256) {
        return stakeRewards(msg.sender, maxAmount, poolToken, liquidityProtectionStats());
    }

    /**
     * @dev stakes specific provider's pending rewards from all participating pools
     *
     * @param provider the owner of the liquidity
     * @param maxAmount an optional cap on the rewards to stake
     * @param poolToken the pool token representing the new rewards pool
     * @param lpStats liquidity protection statistics store
     *
     * @return all staked rewards and the ID of the new position
     */
    function stakeRewards(
        address provider,
        uint256 maxAmount,
        IDSToken poolToken,
        ILiquidityProtectionStats lpStats
    ) private returns (uint256, uint256) {
        return stakeRewards(provider, lpStats.providerPools(provider), maxAmount, poolToken, lpStats);
    }

    /**
     * @dev claims and stakes specific provider's pending rewards for a specific list of participating pools
     *
     * @param provider the owner of the liquidity
     * @param poolTokens the list of participating pools to query
     * @param newPoolToken the pool token representing the new rewards pool
     * @param maxAmount an optional cap on the rewards to stake
     * @param lpStats liquidity protection statistics store
     *
     * @return all staked rewards and the ID of the new position
     */
    function stakeRewards(
        address provider,
        IDSToken[] memory poolTokens,
        uint256 maxAmount,
        IDSToken newPoolToken,
        ILiquidityProtectionStats lpStats
    ) private returns (uint256, uint256) {
        uint256 amount = claimPendingRewards(provider, poolTokens, maxAmount, lpStats, false);
        if (amount == 0) {
            return (amount, 0);
        }

        // approve the LiquidityProtection contract to pull the rewards.
        ILiquidityProtection liquidityProtection = liquidityProtection();
        _networkToken.safeApprove(address(liquidityProtection), amount);

        // mint the reward tokens directly to the staking contract, so that the LiquidityProtection could pull the
        // rewards and attribute them to the provider.
        _networkTokenGovernance.mint(address(this), amount);

        uint256 newId =
            liquidityProtection.addLiquidityFor(provider, newPoolToken, IERC20(address(_networkToken)), amount);

        // please note, that in order to incentivize staking, we won't be updating the time of the last claim, thus
        // preserving the rewards bonus multiplier.

        emit RewardsStaked(provider, newPoolToken, amount, newId);

        return (amount, newId);
    }

    /**
     * @dev store specific provider's pending rewards for future claims
     *
     * @param provider the owner of the liquidity
     * @param poolTokens the list of participating pools to query
     * @param lpStats liquidity protection statistics store
     *
     */
    function storeRewards(
        address provider,
        IDSToken[] memory poolTokens,
        ILiquidityProtectionStats lpStats
    ) private {
        uint256 length = poolTokens.length;
        for (uint256 i = 0; i < length; ++i) {
            storeRewards(provider, poolTokens[i], lpStats);
        }
    }

    /**
     * @dev store specific provider's pending rewards for future claims
     *
     * @param provider the owner of the liquidity
     * @param poolToken the participating pool to query
     * @param lpStats liquidity protection statistics store
     *
     */
    function storeRewards(
        address provider,
        IDSToken poolToken,
        ILiquidityProtectionStats lpStats
    ) private {
        PoolProgram memory program = poolProgram(poolToken);

        for (uint256 i = 0; i < program.reserveTokens.length; ++i) {
            IERC20 reserveToken = program.reserveTokens[i];

            // update all provider's pending rewards, in order to apply retroactive reward multipliers.
            (PoolRewards memory poolRewardsData, ProviderRewards memory providerRewards) =
                updateRewards(provider, poolToken, reserveToken, lpStats);

            // get full rewards and the respective rewards multiplier.
            (uint256 fullReward, uint32 multiplier) =
                fullRewards(provider, poolToken, reserveToken, poolRewardsData, providerRewards, program, lpStats);

            // get the amount of the actual base rewards that were claimed.
            if (multiplier == PPM_RESOLUTION) {
                providerRewards.baseRewardsDebt = fullReward;
            } else {
                providerRewards.baseRewardsDebt = fullReward.mul(PPM_RESOLUTION).div(multiplier);
            }

            // update store data with the store pending rewards and set the last update time to the timestamp of the
            // current block.
            _store.updateProviderRewardsData(
                provider,
                poolToken,
                reserveToken,
                providerRewards.rewardPerToken,
                0,
                providerRewards.totalClaimedRewards,
                time(),
                providerRewards.baseRewardsDebt,
                multiplier
            );
        }
    }

    /**
     * @dev updates pending rewards for a list of providers
     *
     * @param providers owners of the liquidity
     */
    function updateRewards(address[] calldata providers) external {
        ILiquidityProtectionStats lpStats = liquidityProtectionStats();

        uint256 length = providers.length;
        for (uint256 i = 0; i < length; ++i) {
            updateRewards(providers[i], lpStats);
        }
    }

    /**
     * @dev updates pending rewards for a specific of provider
     *
     * @param provider the owner of the liquidity
     * @param lpStats liquidity protection statistics store
     */
    function updateRewards(address provider, ILiquidityProtectionStats lpStats) private {
        IDSToken[] memory poolTokens = lpStats.providerPools(provider);

        for (uint256 i = 0; i < poolTokens.length; ++i) {
            IDSToken poolToken = poolTokens[i];
            PoolProgram memory program = poolProgram(poolToken);

            for (uint256 j = 0; j < program.reserveTokens.length; ++j) {
                IERC20 reserveToken = program.reserveTokens[j];
                updateRewards(provider, poolToken, reserveToken, lpStats);
            }
        }
    }

    /**
     * @dev returns the aggregated reward rate per-token
     *
     * @param poolToken the participating pool to query
     * @param reserveToken the reserve token representing the liquidity in the pool
     * @param poolRewardsData the rewards data of the pool
     * @param program the pool program info
     * @param lpStats liquidity protection statistics store
     *
     * @return the aggregated reward rate per-token
     */
    function rewardPerToken(
        IDSToken poolToken,
        IERC20 reserveToken,
        PoolRewards memory poolRewardsData,
        PoolProgram memory program,
        ILiquidityProtectionStats lpStats
    ) internal view returns (uint256) {
        // if there is no longer any liquidity in this reserve, return the historic rate (i.e., rewards won't accrue).
        uint256 totalReserveAmount = lpStats.totalReserveAmount(poolToken, reserveToken);
        if (totalReserveAmount == 0) {
            return poolRewardsData.rewardPerToken;
        }

        // don't grant any rewards before the starting time of the program.
        uint256 currentTime = time();
        if (currentTime < program.startTime) {
            return 0;
        }

        uint256 stakingEndTime = Math.min(currentTime, program.endTime);
        uint256 stakingStartTime = Math.max(program.startTime, poolRewardsData.lastUpdateTime);

        // since we will be dividing by the total amount of protected tokens in units of wei, we can encounter cases
        // where the total amount in the denominator is higher than the product of the rewards rate and staking duration.
        // in order to avoid this imprecision, we will amplify the reward rate by the units amount.
        return
            poolRewardsData.rewardPerToken.add( // the aggregated reward rate
                stakingEndTime
                    .sub(stakingStartTime) // the duration of the staking
                    .mul(program.rewardRate) // multiplied by the rate
                    .mul(REWARD_RATE_FACTOR) // and factored to increase precision
                    .mul(rewardShare(reserveToken, program)) // and applied the specific token share of the whole reward
                    .div(totalReserveAmount.mul(PPM_RESOLUTION)) // and divided by the total protected tokens amount in the pool
            );
    }

    /**
     * @dev returns the base rewards since the last claim
     *
     * @param provider the owner of the liquidity
     * @param poolToken the participating pool to query
     * @param reserveToken the reserve token representing the liquidity in the pool
     * @param poolRewardsData the rewards data of the pool
     * @param providerRewards the rewards data of the provider
     * @param program the pool program info
     * @param lpStats liquidity protection statistics store
     *
     * @return the base rewards since the last claim
     */
    function baseRewards(
        address provider,
        IDSToken poolToken,
        IERC20 reserveToken,
        PoolRewards memory poolRewardsData,
        ProviderRewards memory providerRewards,
        PoolProgram memory program,
        ILiquidityProtectionStats lpStats
    ) internal view returns (uint256) {
        uint256 totalProviderAmount = lpStats.totalProviderAmount(provider, poolToken, reserveToken);
        uint256 newRewardPerToken = rewardPerToken(poolToken, reserveToken, poolRewardsData, program, lpStats);

        return
            totalProviderAmount // the protected tokens amount held by the provider
                .mul(newRewardPerToken.sub(providerRewards.rewardPerToken)) // multiplied by the difference between the previous and the current rate
                .div(REWARD_RATE_FACTOR); // and factored back
    }

    /**
     * @dev returns the full rewards since the last claim
     *
     * @param provider the owner of the liquidity
     * @param poolToken the participating pool to query
     * @param reserveToken the reserve token representing the liquidity in the pool
     * @param poolRewardsData the rewards data of the pool
     * @param providerRewards the rewards data of the provider
     * @param program the pool program info
     * @param lpStats liquidity protection statistics store
     *
     * @return full rewards and the respective rewards multiplier
     */
    function fullRewards(
        address provider,
        IDSToken poolToken,
        IERC20 reserveToken,
        PoolRewards memory poolRewardsData,
        ProviderRewards memory providerRewards,
        PoolProgram memory program,
        ILiquidityProtectionStats lpStats
    ) internal view returns (uint256, uint32) {
        // calculate the claimable base rewards (since the last claim).
        uint256 newBaseRewards =
            baseRewards(provider, poolToken, reserveToken, poolRewardsData, providerRewards, program, lpStats);

        // make sure that we aren't exceeding the reward rate for any reason.
        verifyBaseReward(newBaseRewards, providerRewards.effectiveStakingTime, reserveToken, program);

        // calculate pending rewards and apply the rewards multiplier.
        uint32 multiplier = rewardsMultiplier(provider, providerRewards.effectiveStakingTime, program);
        uint256 fullReward = providerRewards.pendingBaseRewards.add(newBaseRewards);
        if (multiplier != PPM_RESOLUTION) {
            fullReward = fullReward.mul(multiplier).div(PPM_RESOLUTION);
        }

        // add any debt, while applying the best retractive multiplier.
        fullReward = fullReward.add(
            applyHigherMultiplier(
                providerRewards.baseRewardsDebt,
                multiplier,
                providerRewards.baseRewardsDebtMultiplier
            )
        );

        // make sure that we aren't exceeding the full reward rate for any reason.
        verifyFullReward(fullReward, reserveToken, poolRewardsData, program);

        return (fullReward, multiplier);
    }

    /**
     * @dev updates pool and provider rewards. this function is called during every liquidity changes
     *
     * @param provider the owner of the liquidity
     * @param poolToken the pool token representing the rewards pool
     * @param reserveToken the reserve token representing the liquidity in the pool
     * @param lpStats liquidity protection statistics store
     */
    function updateRewards(
        address provider,
        IDSToken poolToken,
        IERC20 reserveToken,
        ILiquidityProtectionStats lpStats
    ) private returns (PoolRewards memory, ProviderRewards memory) {
        PoolProgram memory program = poolProgram(poolToken);

        // calculate the new reward rate per-token and update it in the store.
        PoolRewards memory poolRewardsData = poolRewards(poolToken, reserveToken);

        // rewardPerToken must be calculated with the previous value of lastUpdateTime.
        poolRewardsData.rewardPerToken = rewardPerToken(poolToken, reserveToken, poolRewardsData, program, lpStats);
        poolRewardsData.lastUpdateTime = Math.min(time(), program.endTime);

        _store.updatePoolRewardsData(
            poolToken,
            reserveToken,
            poolRewardsData.lastUpdateTime,
            poolRewardsData.rewardPerToken,
            poolRewardsData.totalClaimedRewards
        );

        // update provider's rewards with the newly claimable base rewards and the new reward rate per-token.
        ProviderRewards memory providerRewards = providerRewards(provider, poolToken, reserveToken);

        // if this is the first liquidity provision - set the effective staking time to the current time.
        if (
            providerRewards.effectiveStakingTime == 0 &&
            lpStats.totalProviderAmount(provider, poolToken, reserveToken) == 0
        ) {
            providerRewards.effectiveStakingTime = time();
        }

        // pendingBaseRewards must be calculated with the previous value of providerRewards.rewardPerToken.
        providerRewards.pendingBaseRewards = providerRewards.pendingBaseRewards.add(
            baseRewards(provider, poolToken, reserveToken, poolRewardsData, providerRewards, program, lpStats)
        );
        providerRewards.rewardPerToken = poolRewardsData.rewardPerToken;

        _store.updateProviderRewardsData(
            provider,
            poolToken,
            reserveToken,
            providerRewards.rewardPerToken,
            providerRewards.pendingBaseRewards,
            providerRewards.totalClaimedRewards,
            providerRewards.effectiveStakingTime,
            providerRewards.baseRewardsDebt,
            providerRewards.baseRewardsDebtMultiplier
        );

        return (poolRewardsData, providerRewards);
    }

    /**
     * @dev returns the specific reserve token's share of all rewards
     *
     * @param reserveToken the reserve token representing the liquidity in the pool
     * @param program the pool program info
     */
    function rewardShare(IERC20 reserveToken, PoolProgram memory program) private pure returns (uint32) {
        if (reserveToken == program.reserveTokens[0]) {
            return program.rewardShares[0];
        }

        return program.rewardShares[1];
    }

    /**
     * @dev returns the rewards multiplier for the specific provider
     *
     * @param provider the owner of the liquidity
     * @param stakingStartTime the staking time in the pool
     * @param program the pool program info
     *
     * @return the rewards multiplier for the specific provider
     */
    function rewardsMultiplier(
        address provider,
        uint256 stakingStartTime,
        PoolProgram memory program
    ) private view returns (uint32) {
        uint256 effectiveStakingEndTime = Math.min(time(), program.endTime);
        uint256 effectiveStakingStartTime =
            Math.max( // take the latest of actual staking start time and the latest multiplier reset
                Math.max(stakingStartTime, program.startTime), // don't count staking before the start of the program
                Math.max(_lastRemoveTimes.checkpoint(provider), _store.providerLastClaimTime(provider)) // get the latest multiplier reset timestamp
            );

        // check that the staking range is valid. for example, it can be invalid when calculating the multiplier when
        // the staking has started before the start of the program, in which case the effective staking start time will
        // be in the future, compared to the effective staking end time (which will be the time of the current block).
        if (effectiveStakingStartTime >= effectiveStakingEndTime) {
            return PPM_RESOLUTION;
        }

        uint256 effectiveStakingDuration = effectiveStakingEndTime.sub(effectiveStakingStartTime);

        // given x representing the staking duration (in seconds), the resulting multiplier (in PPM) is:
        // * for 0 <= x <= 1 weeks: 100% PPM
        // * for 1 <= x <= 2 weeks: 125% PPM
        // * for 2 <= x <= 3 weeks: 150% PPM
        // * for 3 <= x <= 4 weeks: 175% PPM
        // * for x > 4 weeks: 200% PPM
        return PPM_RESOLUTION + MULTIPLIER_INCREMENT * uint32(Math.min(effectiveStakingDuration.div(1 weeks), 4));
    }

    /**
     * @dev returns the pool program for a specific pool
     *
     * @param poolToken the pool token representing the rewards pool
     *
     * @return the pool program for a specific pool
     */
    function poolProgram(IDSToken poolToken) internal view returns (PoolProgram memory) {
        PoolProgram memory program;
        (program.startTime, program.endTime, program.rewardRate, program.reserveTokens, program.rewardShares) = _store
            .poolProgram(poolToken);

        return program;
    }

    /**
     * @dev returns pool rewards for a specific pool and reserve
     *
     * @param poolToken the pool token representing the rewards pool
     * @param reserveToken the reserve token representing the liquidity in the pool
     *
     * @return pool rewards for a specific pool and reserve
     */
    function poolRewards(IDSToken poolToken, IERC20 reserveToken) internal view returns (PoolRewards memory) {
        PoolRewards memory data;
        (data.lastUpdateTime, data.rewardPerToken, data.totalClaimedRewards) = _store.poolRewards(
            poolToken,
            reserveToken
        );

        return data;
    }

    /**
     * @dev returns provider rewards for a specific pool and reserve
     *
     * @param provider the owner of the liquidity
     * @param poolToken the pool token representing the rewards pool
     * @param reserveToken the reserve token representing the liquidity in the pool
     *
     * @return provider rewards for a specific pool and reserve
     */
    function providerRewards(
        address provider,
        IDSToken poolToken,
        IERC20 reserveToken
    ) internal view returns (ProviderRewards memory) {
        ProviderRewards memory data;
        (
            data.rewardPerToken,
            data.pendingBaseRewards,
            data.totalClaimedRewards,
            data.effectiveStakingTime,
            data.baseRewardsDebt,
            data.baseRewardsDebtMultiplier
        ) = _store.providerRewards(provider, poolToken, reserveToken);

        return data;
    }

    /**
     * @dev applies the best of two rewards multipliers on the provided amount
     *
     * @param amount the amount of the reward
     * @param multiplier1 the first multiplier
     * @param multiplier2 the second multiplier
     *
     * @return new reward amount
     */
    function applyHigherMultiplier(
        uint256 amount,
        uint32 multiplier1,
        uint32 multiplier2
    ) private pure returns (uint256) {
        uint256 bestMultiplier = Math.max(multiplier1, multiplier2);
        if (bestMultiplier == PPM_RESOLUTION) {
            return amount;
        }

        return amount.mul(bestMultiplier).div(PPM_RESOLUTION);
    }

    /**
     * @dev performs a sanity check on the newly claimable base rewards
     *
     * @param baseReward the base reward to check
     * @param stakingStartTime the staking time in the pool
     * @param reserveToken the reserve token representing the liquidity in the pool
     * @param program the pool program info
     */
    function verifyBaseReward(
        uint256 baseReward,
        uint256 stakingStartTime,
        IERC20 reserveToken,
        PoolProgram memory program
    ) private view {
        // don't grant any rewards before the starting time of the program or for stakes after the end of the program.
        uint256 currentTime = time();
        if (currentTime < program.startTime || stakingStartTime >= program.endTime) {
            require(baseReward == 0, "ERR_BASE_REWARD_TOO_HIGH");

            return;
        }

        uint256 effectiveStakingStartTime = Math.max(stakingStartTime, program.startTime);
        uint256 effectiveStakingEndTime = Math.min(currentTime, program.endTime);

        // make sure that we aren't exceeding the base reward rate for any reason.
        require(
            baseReward <=
                program
                    .rewardRate
                    .mul(effectiveStakingEndTime.sub(effectiveStakingStartTime))
                    .mul(rewardShare(reserveToken, program))
                    .div(PPM_RESOLUTION),
            "ERR_BASE_REWARD_RATE_TOO_HIGH"
        );
    }

    /**
     * @dev performs a sanity check on the newly claimable full rewards
     *
     * @param fullReward the full reward to check
     * @param reserveToken the reserve token representing the liquidity in the pool
     * @param poolRewardsData the rewards data of the pool
     * @param program the pool program info
     */
    function verifyFullReward(
        uint256 fullReward,
        IERC20 reserveToken,
        PoolRewards memory poolRewardsData,
        PoolProgram memory program
    ) private pure {
        uint256 maxClaimableReward =
            (
                program
                    .rewardRate
                    .mul(program.endTime.sub(program.startTime))
                    .mul(rewardShare(reserveToken, program))
                    .mul(MAX_MULTIPLIER)
                    .div(PPM_RESOLUTION)
                    .div(PPM_RESOLUTION)
            )
                .sub(poolRewardsData.totalClaimedRewards);

        // make sure that we aren't exceeding the full reward rate for any reason.
        require(fullReward <= maxClaimableReward, "ERR_REWARD_RATE_TOO_HIGH");
    }

    /**
     * @dev returns the liquidity protection stats data contract
     *
     * @return the liquidity protection store data contract
     */
    function liquidityProtectionStats() internal view returns (ILiquidityProtectionStats) {
        return liquidityProtection().stats();
    }

    /**
     * @dev returns the liquidity protection contract
     *
     * @return the liquidity protection contract
     */
    function liquidityProtection() internal view returns (ILiquidityProtection) {
        return ILiquidityProtection(addressOf(LIQUIDITY_PROTECTION));
    }
}<|MERGE_RESOLUTION|>--- conflicted
+++ resolved
@@ -504,11 +504,7 @@
     function rewardsMultiplier(
         address provider,
         IDSToken poolToken,
-<<<<<<< HEAD
         IERC20 reserveToken
-=======
-        IERC20Token reserveToken
->>>>>>> ef721205
     ) external view returns (uint32) {
         ProviderRewards memory providerRewards = providerRewards(provider, poolToken, reserveToken);
         PoolProgram memory program = poolProgram(poolToken);
